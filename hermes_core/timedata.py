--- conflicted
+++ resolved
@@ -10,15 +10,11 @@
 from astropy.table import vstack
 from astropy import units as u
 import hermes_core
-<<<<<<< HEAD
 from hermes_core.util.io import (
     CDFHandler,
     JSONDataHandler,
     CSVDataHandler,
 )
-=======
-from hermes_core.util.io import CDFHandler
->>>>>>> 612622c4
 from hermes_core.util.schema import HERMESDataSchema
 from hermes_core.util.exceptions import warn_user
 from hermes_core.util.util import VALID_DATA_LEVELS
@@ -72,9 +68,7 @@
         for colname in data.columns:
             # Verify that all Measurements are `Quantity`
             if colname != "time" and not isinstance(data[colname], u.Quantity):
-                raise TypeError(
-                    f"Column '{colname}' must be an astropy.Quantity object"
-                )
+                raise TypeError(f"Column '{colname}' must be an astropy.Quantity object")
             # Verify that the Column is only a single dimension
             if len(data[colname].shape) > 1:  # If there is more than 1 Dimension
                 raise ValueError(
@@ -256,9 +250,7 @@
                     f"Instrument, {instr_name}, is not recognized. Must be one of {hermes_core.INST_NAMES}."
                 )
             # Set the Property
-            meta[
-                "Descriptor"
-            ] = f"{instr_name.upper()}>{hermes_core.INST_TO_FULLNAME[instr_name]}"
+            meta["Descriptor"] = f"{instr_name.upper()}>{hermes_core.INST_TO_FULLNAME[instr_name]}"
 
         # Check the Optional Data Level
         if data_level:
@@ -276,9 +268,7 @@
         if version:
             # check that version is in the right format with three parts
             if len(version.split(".")) != 3:
-                raise ValueError(
-                    f"Version, {version}, is not formatted correctly. Should be X.Y.Z"
-                )
+                raise ValueError(f"Version, {version}, is not formatted correctly. Should be X.Y.Z")
             meta["Data_version"] = version
         return meta
 
@@ -319,9 +309,7 @@
                 self._data.meta[attr_name] = attr_value
 
         # Global Attributes
-        for attr_name, attr_value in self.schema.derive_global_attributes(
-            self._data
-        ).items():
+        for attr_name, attr_value in self.schema.derive_global_attributes(self._data).items():
             if attr_name in self._data.meta and self._data.meta[attr_name] is not None:
                 if (
                     self._data.meta[attr_name] != attr_value
@@ -335,20 +323,13 @@
                 self._data.meta[attr_name] = attr_value
 
         # Time Measurement Attributes
-        for attr_name, attr_value in self.schema.derive_time_attributes(
-            self._data
-        ).items():
+        for attr_name, attr_value in self.schema.derive_time_attributes(self._data).items():
             if (
                 attr_name in self._data["time"].meta
                 and self._data["time"].meta[attr_name] is not None
             ):
-                attr_schema = self.schema.variable_attribute_schema["attribute_key"][
-                    attr_name
-                ]
-                if (
-                    self._data["time"].meta[attr_name] != attr_value
-                    and attr_schema["overwrite"]
-                ):
+                attr_schema = self.schema.variable_attribute_schema["attribute_key"][attr_name]
+                if self._data["time"].meta[attr_name] != attr_value and attr_schema["overwrite"]:
                     warn_user(
                         f"Overiding Time Attribute {attr_name} : {self._data['time'].meta[attr_name]} -> {attr_value}"
                     )
@@ -365,13 +346,8 @@
                     attr_name in self._data[col].meta
                     and self._data[col].meta[attr_name] is not None
                 ):
-                    attr_schema = self.schema.variable_attribute_schema[
-                        "attribute_key"
-                    ][attr_name]
-                    if (
-                        self._data[col].meta[attr_name] != attr_value
-                        and attr_schema["overwrite"]
-                    ):
+                    attr_schema = self.schema.variable_attribute_schema["attribute_key"][attr_name]
+                    if self._data[col].meta[attr_name] != attr_value and attr_schema["overwrite"]:
                         warn_user(
                             f"Overiding {col} Attribute {attr_name} : {self._data[col].meta[attr_name]} -> {attr_value}"
                         )
@@ -552,9 +528,7 @@
         # Check individual Columns
         for colname in self.data.columns:
             if colname != "time" and not isinstance(self.data[colname], u.Quantity):
-                raise TypeError(
-                    f"Column '{colname}' must be an astropy.Quantity object"
-                )
+                raise TypeError(f"Column '{colname}' must be an astropy.Quantity object")
 
         # Save Metadata since it is not carried over with vstack
         metadata_holder = {col: self.data[col].meta for col in self.columns}
@@ -609,9 +583,7 @@
         if not output_path:
             output_path = str(Path.cwd())
         if overwrite:
-            cdf_file_path = Path(output_path) / (
-                self.meta["Logical_file_id"] + file_extension
-            )
+            cdf_file_path = Path(output_path) / (self.meta["Logical_file_id"] + file_extension)
             if cdf_file_path.exists():
                 cdf_file_path.unlink()
         return handler.save_data(data=self, file_path=output_path)
@@ -640,14 +612,7 @@
         file_extension = Path(file_path).suffix
 
         # Create the appropriate handler object based on file type
-<<<<<<< HEAD
         handler = TimeData._get_handler(file_extension)
-=======
-        if file_extension == ".cdf":
-            handler = CDFHandler()
-        else:
-            raise ValueError(f"Unsupported file type: {file_extension}")
->>>>>>> 612622c4
 
         # Load data using the handler and return a TimeData object
         data = handler.load_data(file_path)
